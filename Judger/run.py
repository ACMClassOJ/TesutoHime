--- conflicted
+++ resolved
@@ -7,11 +7,7 @@
     f(host='0.0.0.0', port=port)
 
 
-<<<<<<< HEAD
-from config import working_dir
-=======
-from config import Path, busyFlag
->>>>>>> 4c8a2d0d
+from config import working_dir, busyFlag
 import os
 os.chdir(working_dir)
 
