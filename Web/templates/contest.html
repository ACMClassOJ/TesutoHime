<!DOCTYPE html>
    <head>
        <meta charset="utf-8">
        <meta http-equiv="X-UA-Compatible" content="IE=edge">
        <meta name="viewport" content="width=device-width, initial-scale=1">
        <title>Contest</title>
        <link rel="shortcut icon" href="favicon.ico">
        <link href="https://cdn.yukisaki.io:2333/oj_cdn/bootstrap.min.css" rel="stylesheet">
<<<<<<< HEAD
        <link href="{{ url_for('static', filename = 'css/style.css')}}" rel="stylesheet">
=======
        <link href="{{ url_for('static', filename = '/css/style.css') }}" rel="stylesheet">
>>>>>>> 1258834a
    </head>

    <body style="background-color: rgba(193,220,248,0.1);">
        <nav id="navbar-main" class="navbar navbar-main navbar-expand-lg navbar-light">
            <div class="container">
                <a class="navbar-brand" href="index.html">ACM Class OnineJudge 2020</a>
                <div class="navbar-collapse collapse" id="navbar_global">
                    <ul class="navbar-nav navbar-nav-hover align-items-lg-center">
                        <li class="nav-item">
                            <a href="/problems" class="nav-link" role="button">题库</a>
                        </li>
                        <li class="nav-item">
                            <a href="/contest" class="nav-link" role="button">比赛</a>
                        </li>
                        <li class="nav-item">
                            <a href="/homework" class="nav-link" role="button">作业</a>
                        </li>
                        <li class="nav-item">
                            <a href="/status" class="nav-link" role="button">评测状态</a>
                        </li>
                        <li class="nav-item">
                            <a href="/about" class="nav-link" role="button">关于</a>
                        </li>
                    </ul>
                </div>
                <div class="navbar-collapse collapse justify-content-end" id="navbar_right">
                </div>
            </div>
        </nav>
        <div class="container">
            <div class="card card-body">
                <div class="page-header">
                    <h1 class="text-center"> {{id}}.{{Title}} </h1>
                </div>
                <div class="m-auto">
                    <h5> {{Start_time}} ~ {{End_time}} {{Status}}</h5>
                </div>
                <div class="bootstrap-data-table-panel">
                    <div class="table-responsive">
                        <table class="table table-striped table-bordered table-hover" id="problem_list">
                            <thead>
                                <tr>
                                    <th>排名</th>
                                    <th>用户</th>
                                    {% for problem in Problems %}
                                        <th>{{ problem[0] }}</th>
                                    {% endfor %}
                                    <th>总得分</th>
                                    <th>罚时</th>
                                </tr>
                            </thead>
                            {% for i in range(0, len) %}
                                <tr>
                                    <td>{{ i + 1 }}</td>
                                    <td>{{Players[i][0]}}</td>
                                    {% for j in range(0, len2) %}
                                        <td>{{Data[i][j + 2][0]}}({{Data[i][j + 2][1]}}{% if Data[i][j+2][2] %}Y{% else %}N{% endif %})
                                        </td>
                                    {% endfor %}
                                    <td>{{ Data[i][0] }}</td>
                                    <td>{{ Data[i][1] }}</td>
                                </tr>
                            {% endfor %}
                        </table>
                    </div>
                </div>
            </div>
            <footer>
                <div class="container text-center">TesutoHime·ACM Class OnlineJudge 2020</div>
            </footer>
        </div>
    </body>


<script src="https://cdn.yukisaki.io:2333/oj_cdn/lib/jquery.min.js"></script>
<script src="https://cdn.yukisaki.io:2333/oj_cdn/lib/jquery.form.js"></script>
<script src="https://cdn.yukisaki.io:2333/oj_cdn/lib/sweetalert/sweetalert.min.js"></script> 
<script src="{{ url_for('static', filename = 'js/user-avatar.js')}}"></script>
</html><|MERGE_RESOLUTION|>--- conflicted
+++ resolved
@@ -1,92 +1,88 @@
-<!DOCTYPE html>
-    <head>
-        <meta charset="utf-8">
-        <meta http-equiv="X-UA-Compatible" content="IE=edge">
-        <meta name="viewport" content="width=device-width, initial-scale=1">
-        <title>Contest</title>
-        <link rel="shortcut icon" href="favicon.ico">
-        <link href="https://cdn.yukisaki.io:2333/oj_cdn/bootstrap.min.css" rel="stylesheet">
-<<<<<<< HEAD
-        <link href="{{ url_for('static', filename = 'css/style.css')}}" rel="stylesheet">
-=======
-        <link href="{{ url_for('static', filename = '/css/style.css') }}" rel="stylesheet">
->>>>>>> 1258834a
-    </head>
-
-    <body style="background-color: rgba(193,220,248,0.1);">
-        <nav id="navbar-main" class="navbar navbar-main navbar-expand-lg navbar-light">
-            <div class="container">
-                <a class="navbar-brand" href="index.html">ACM Class OnineJudge 2020</a>
-                <div class="navbar-collapse collapse" id="navbar_global">
-                    <ul class="navbar-nav navbar-nav-hover align-items-lg-center">
-                        <li class="nav-item">
-                            <a href="/problems" class="nav-link" role="button">题库</a>
-                        </li>
-                        <li class="nav-item">
-                            <a href="/contest" class="nav-link" role="button">比赛</a>
-                        </li>
-                        <li class="nav-item">
-                            <a href="/homework" class="nav-link" role="button">作业</a>
-                        </li>
-                        <li class="nav-item">
-                            <a href="/status" class="nav-link" role="button">评测状态</a>
-                        </li>
-                        <li class="nav-item">
-                            <a href="/about" class="nav-link" role="button">关于</a>
-                        </li>
-                    </ul>
-                </div>
-                <div class="navbar-collapse collapse justify-content-end" id="navbar_right">
-                </div>
-            </div>
-        </nav>
-        <div class="container">
-            <div class="card card-body">
-                <div class="page-header">
-                    <h1 class="text-center"> {{id}}.{{Title}} </h1>
-                </div>
-                <div class="m-auto">
-                    <h5> {{Start_time}} ~ {{End_time}} {{Status}}</h5>
-                </div>
-                <div class="bootstrap-data-table-panel">
-                    <div class="table-responsive">
-                        <table class="table table-striped table-bordered table-hover" id="problem_list">
-                            <thead>
-                                <tr>
-                                    <th>排名</th>
-                                    <th>用户</th>
-                                    {% for problem in Problems %}
-                                        <th>{{ problem[0] }}</th>
-                                    {% endfor %}
-                                    <th>总得分</th>
-                                    <th>罚时</th>
-                                </tr>
-                            </thead>
-                            {% for i in range(0, len) %}
-                                <tr>
-                                    <td>{{ i + 1 }}</td>
-                                    <td>{{Players[i][0]}}</td>
-                                    {% for j in range(0, len2) %}
-                                        <td>{{Data[i][j + 2][0]}}({{Data[i][j + 2][1]}}{% if Data[i][j+2][2] %}Y{% else %}N{% endif %})
-                                        </td>
-                                    {% endfor %}
-                                    <td>{{ Data[i][0] }}</td>
-                                    <td>{{ Data[i][1] }}</td>
-                                </tr>
-                            {% endfor %}
-                        </table>
-                    </div>
-                </div>
-            </div>
-            <footer>
-                <div class="container text-center">TesutoHime·ACM Class OnlineJudge 2020</div>
-            </footer>
-        </div>
-    </body>
-
-
-<script src="https://cdn.yukisaki.io:2333/oj_cdn/lib/jquery.min.js"></script>
-<script src="https://cdn.yukisaki.io:2333/oj_cdn/lib/jquery.form.js"></script>
-<script src="https://cdn.yukisaki.io:2333/oj_cdn/lib/sweetalert/sweetalert.min.js"></script> 
-<script src="{{ url_for('static', filename = 'js/user-avatar.js')}}"></script>
+<!DOCTYPE html>
+    <head>
+        <meta charset="utf-8">
+        <meta http-equiv="X-UA-Compatible" content="IE=edge">
+        <meta name="viewport" content="width=device-width, initial-scale=1">
+        <title>Contest</title>
+        <link rel="shortcut icon" href="favicon.ico">
+        <link href="https://cdn.yukisaki.io:2333/oj_cdn/bootstrap.min.css" rel="stylesheet">
+        <link href="{{ url_for('static', filename = 'css/style.css')}}" rel="stylesheet">
+    </head>
+
+    <body style="background-color: rgba(193,220,248,0.1);">
+        <nav id="navbar-main" class="navbar navbar-main navbar-expand-lg navbar-light">
+            <div class="container">
+                <a class="navbar-brand" href="index.html">ACM Class OnineJudge 2020</a>
+                <div class="navbar-collapse collapse" id="navbar_global">
+                    <ul class="navbar-nav navbar-nav-hover align-items-lg-center">
+                        <li class="nav-item">
+                            <a href="/problems" class="nav-link" role="button">题库</a>
+                        </li>
+                        <li class="nav-item">
+                            <a href="/contest" class="nav-link" role="button">比赛</a>
+                        </li>
+                        <li class="nav-item">
+                            <a href="/homework" class="nav-link" role="button">作业</a>
+                        </li>
+                        <li class="nav-item">
+                            <a href="/status" class="nav-link" role="button">评测状态</a>
+                        </li>
+                        <li class="nav-item">
+                            <a href="/about" class="nav-link" role="button">关于</a>
+                        </li>
+                    </ul>
+                </div>
+                <div class="navbar-collapse collapse justify-content-end" id="navbar_right">
+                </div>
+            </div>
+        </nav>
+        <div class="container">
+            <div class="card card-body">
+                <div class="page-header">
+                    <h1 class="text-center"> {{id}}.{{Title}} </h1>
+                </div>
+                <div class="m-auto">
+                    <h5> {{Start_time}} ~ {{End_time}} {{Status}}</h5>
+                </div>
+                <div class="bootstrap-data-table-panel">
+                    <div class="table-responsive">
+                        <table class="table table-striped table-bordered table-hover" id="problem_list">
+                            <thead>
+                                <tr>
+                                    <th>排名</th>
+                                    <th>用户</th>
+                                    {% for problem in Problems %}
+                                        <th>{{ problem[0] }}</th>
+                                    {% endfor %}
+                                    <th>总得分</th>
+                                    <th>罚时</th>
+                                </tr>
+                            </thead>
+                            {% for i in range(0, len) %}
+                                <tr>
+                                    <td>{{ i + 1 }}</td>
+                                    <td>{{Players[i][0]}}</td>
+                                    {% for j in range(0, len2) %}
+                                        <td>{{Data[i][j + 2][0]}}({{Data[i][j + 2][1]}}{% if Data[i][j+2][2] %}Y{% else %}N{% endif %})
+                                        </td>
+                                    {% endfor %}
+                                    <td>{{ Data[i][0] }}</td>
+                                    <td>{{ Data[i][1] }}</td>
+                                </tr>
+                            {% endfor %}
+                        </table>
+                    </div>
+                </div>
+            </div>
+            <footer>
+                <div class="container text-center">TesutoHime·ACM Class OnlineJudge 2020</div>
+            </footer>
+        </div>
+    </body>
+
+
+<script src="https://cdn.yukisaki.io:2333/oj_cdn/lib/jquery.min.js"></script>
+<script src="https://cdn.yukisaki.io:2333/oj_cdn/lib/jquery.form.js"></script>
+<script src="https://cdn.yukisaki.io:2333/oj_cdn/lib/sweetalert/sweetalert.min.js"></script> 
+<script src="{{ url_for('static', filename = 'js/user-avatar.js')}}"></script>
 </html>